import fnmatch
import itertools
import os
import ssl
import sys
import textwrap
import urllib.request
from enum import Enum
from pathlib import Path
from time import sleep
from typing import Dict, List, NamedTuple, Optional, Set

import bracex
import certifi
import toml

from .architecture import Architecture
from .environment import ParsedEnvironment
from .typing import PathOrStr, PlatformName

if sys.version_info < (3, 9):
    from importlib_resources import files
else:
    from importlib.resources import files


resources_dir = files('cibuildwheel') / 'resources'
get_pip_script = resources_dir / 'get-pip.py'
install_certifi_script = resources_dir / "install_certifi.py"


def prepare_command(command: str, **kwargs: PathOrStr) -> str:
    '''
    Preprocesses a command by expanding variables like {python}.

    For example, used in the test_command option to specify the path to the
    project's root.
    '''
    return command.format(python='python', pip='pip', **kwargs)


def get_build_verbosity_extra_flags(level: int) -> List[str]:
    if level > 0:
        return ['-' + level * 'v']
    elif level < 0:
        return ['-' + -level * 'q']
    else:
        return []


def read_python_configs(config: PlatformName) -> List[Dict[str, str]]:
    input_file = resources_dir / 'build-platforms.toml'
    loaded_file = toml.load(input_file)
    results: List[Dict[str, str]] = list(loaded_file[config]['python_configurations'])
    return results


class IdentifierSelector:
    """
    This class holds a set of build/skip patterns. You call an instance with a
    build identifier, and it returns True if that identifier should be
    included.
    """
    def __init__(self, *, build_config: str, skip_config: str):
        self.build_patterns = build_config.split()
        self.skip_patterns = skip_config.split()

    def __call__(self, build_id: str) -> bool:
        build_patterns = itertools.chain.from_iterable(bracex.expand(p) for p in self.build_patterns)
        skip_patterns = itertools.chain.from_iterable(bracex.expand(p) for p in self.skip_patterns)

        build: bool = any(fnmatch.fnmatch(build_id, pat) for pat in build_patterns)
        skip: bool = any(fnmatch.fnmatch(build_id, pat) for pat in skip_patterns)
        return build and not skip

    def __repr__(self) -> str:
        if not self.skip_patterns:
            return f'{self.__class__.__name__}({" ".join(self.build_patterns)!r})'
        else:
            return f'{self.__class__.__name__}({" ".join(self.build_patterns)!r} - {" ".join(self.skip_patterns)!r})'


class BuildSelector(IdentifierSelector):
    pass


class TestSelector(IdentifierSelector):
    def __init__(self, *, skip_config: str):
        super().__init__(build_config="*", skip_config=skip_config)


# Taken from https://stackoverflow.com/a/107717
class Unbuffered:
    def __init__(self, stream):  # type: ignore
        self.stream = stream

    def write(self, data):  # type: ignore
        self.stream.write(data)
        self.stream.flush()

    def writelines(self, datas):  # type: ignore
        self.stream.writelines(datas)
        self.stream.flush()

    def __getattr__(self, attr):  # type: ignore
        return getattr(self.stream, attr)


def download(url: str, dest: Path) -> None:
    print(f'+ Download {url} to {dest}')
    dest_dir = dest.parent
    if not dest_dir.exists():
        dest_dir.mkdir(parents=True)

    # we've had issues when relying on the host OS' CA certificates on Windows,
    # so we use certifi (this sounds odd but requests also does this by default)
    cafile = os.environ.get('SSL_CERT_FILE', certifi.where())
    context = ssl.create_default_context(cafile=cafile)
    repeat_num = 3
    for i in range(repeat_num):
        try:
            response = urllib.request.urlopen(url, context=context)
        except Exception:
            if i == repeat_num - 1:
                raise
            sleep(3)
            continue
        break

    try:
        dest.write_bytes(response.read())
    finally:
        response.close()


class DependencyConstraints:
    def __init__(self, base_file_path: Path):
        assert base_file_path.exists()
        self.base_file_path = base_file_path.resolve()

    @staticmethod
    def with_defaults() -> 'DependencyConstraints':
        return DependencyConstraints(
            base_file_path=resources_dir / 'constraints.txt'
        )

    def get_for_python_version(self, version: str) -> Path:
        version_parts = version.split('.')

        # try to find a version-specific dependency file e.g. if
        # ./constraints.txt is the base, look for ./constraints-python27.txt
        specific_stem = self.base_file_path.stem + f'-python{version_parts[0]}{version_parts[1]}'
        specific_name = specific_stem + self.base_file_path.suffix
        specific_file_path = self.base_file_path.with_name(specific_name)
        if specific_file_path.exists():
            return specific_file_path
        else:
            return self.base_file_path

    def __repr__(self) -> str:
        return f'{self.__class__.__name__}{self.base_file_path!r})'


<<<<<<< HEAD
@functools.total_ordering
class Architecture(Enum):
    value: str

    # mac/linux archs
    x86_64 = 'x86_64'

    # linux archs
    i686 = 'i686'
    aarch64 = 'aarch64'
    ppc64le = 'ppc64le'
    s390x = 's390x'

    # mac archs
    universal2 = 'universal2'
    arm64 = 'arm64'

    # windows archs
    x86 = 'x86'
    AMD64 = 'AMD64'

    # Allow this to be sorted
    def __lt__(self, other: "Architecture") -> bool:
        return self.value < other.value

    @staticmethod
    def parse_config(config: str, platform: str) -> 'Set[Architecture]':
        result = set()
        for arch_str in re.split(r'[\s,]+', config):
            if arch_str == 'auto':
                result |= Architecture.auto_archs(platform=platform)
            else:
                result.add(Architecture(arch_str))
        return result

    @staticmethod
    def auto_archs(platform: str) -> 'Set[Architecture]':
        native_architecture = Architecture(platform_module.machine())
        result = {native_architecture}

        if platform == 'linux' and native_architecture == Architecture.x86_64:
            # x86_64 machines can run i686 docker containers
            result.add(Architecture.i686)

        if platform == 'windows' and native_architecture == Architecture.AMD64:
            result.add(Architecture.x86)

        if platform == 'macos' and native_architecture == Architecture.arm64:
            # arm64 can build and test both archs of a universal2 wheel.
            result.add(Architecture.universal2)

        return result


=======
>>>>>>> 9cffb969
class BuildOptions(NamedTuple):
    package_dir: Path
    output_dir: Path
    build_selector: BuildSelector
    architectures: Set[Architecture]
    environment: ParsedEnvironment
    before_all: str
    before_build: Optional[str]
    repair_command: str
    manylinux_images: Optional[Dict[str, str]]
    dependency_constraints: Optional[DependencyConstraints]
    test_command: Optional[str]
    test_selector: TestSelector
    before_test: Optional[str]
    test_requires: List[str]
    test_extras: str
    build_verbosity: int


class NonPlatformWheelError(Exception):
    def __init__(self) -> None:
        message = textwrap.dedent('''
            cibuildwheel: Build failed because a pure Python wheel was generated.

            If you intend to build a pure-Python wheel, you don't need cibuildwheel - use
            `pip wheel -w DEST_DIR .` instead.

            If you expected a platform wheel, check your project configuration, or run
            cibuildwheel with CIBW_BUILD_VERBOSITY=1 to view build logs.
        ''')

        super().__init__(message)


def strtobool(val: str) -> bool:
    if val.lower() in ('y', 'yes', 't', 'true', 'on', '1'):
        return True
    return False


class CIProvider(Enum):
    travis_ci = 'travis'
    appveyor = 'appveyor'
    circle_ci = 'circle_ci'
    azure_pipelines = 'azure_pipelines'
    github_actions = 'github_actions'
    gitlab = 'gitlab'
    other = 'other'


def detect_ci_provider() -> Optional[CIProvider]:
    if 'TRAVIS' in os.environ:
        return CIProvider.travis_ci
    elif 'APPVEYOR' in os.environ:
        return CIProvider.appveyor
    elif 'CIRCLECI' in os.environ:
        return CIProvider.circle_ci
    elif 'AZURE_HTTP_USER_AGENT' in os.environ:
        return CIProvider.azure_pipelines
    elif 'GITHUB_ACTIONS' in os.environ:
        return CIProvider.github_actions
    elif 'GITLAB_CI' in os.environ:
        return CIProvider.gitlab
    elif strtobool(os.environ.get('CI', 'false')):
        return CIProvider.other
    else:
<<<<<<< HEAD
        return None


PRETTY_NAMES = {'linux': 'Linux', 'macos': 'macOS', 'windows': 'Windows'}

ALLOWED_ARCHITECTURES = {
    'linux': {Architecture.x86_64, Architecture.i686, Architecture.aarch64, Architecture.ppc64le, Architecture.s390x},
    'macos': {Architecture.x86_64, Architecture.universal2, Architecture.arm64},
    'windows': {Architecture.AMD64, Architecture.x86},
}


def allowed_architectures_check(
    name: Literal['linux', 'macos', 'windows'],
    options: BuildOptions,
) -> None:

    allowed_architectures = ALLOWED_ARCHITECTURES[name]

    msg = f'{PRETTY_NAMES[name]} only supports {sorted(allowed_architectures)} at the moment.'

    if name != 'linux':
        msg += ' If you want to set emulation architectures on Linux, use CIBW_ARCHS_LINUX instead.'

    if not options.architectures <= allowed_architectures:
        msg = f'Invalid archs option {options.architectures}. ' + msg
        raise ValueError(msg)

    if not options.architectures:
        msg = 'Empty archs option set. ' + msg
        raise ValueError(msg)


def unwrap(text: str) -> str:
    '''
    Unwraps multi-line text to a single line
    '''
    # remove initial line indent
    text = textwrap.dedent(text)
    # remove leading/trailing whitespace
    text = text.strip()
    # remove consecutive whitespace
    return re.sub(r'\s+', ' ', text)
=======
        return None
>>>>>>> 9cffb969
<|MERGE_RESOLUTION|>--- conflicted
+++ resolved
@@ -1,8 +1,8 @@
 import fnmatch
 import itertools
 import os
+import re
 import ssl
-import sys
 import textwrap
 import urllib.request
 from enum import Enum
@@ -18,13 +18,7 @@
 from .environment import ParsedEnvironment
 from .typing import PathOrStr, PlatformName
 
-if sys.version_info < (3, 9):
-    from importlib_resources import files
-else:
-    from importlib.resources import files
-
-
-resources_dir = files('cibuildwheel') / 'resources'
+resources_dir = Path(__file__).parent / 'resources'
 get_pip_script = resources_dir / 'get-pip.py'
 install_certifi_script = resources_dir / "install_certifi.py"
 
@@ -161,63 +155,6 @@
         return f'{self.__class__.__name__}{self.base_file_path!r})'
 
 
-<<<<<<< HEAD
-@functools.total_ordering
-class Architecture(Enum):
-    value: str
-
-    # mac/linux archs
-    x86_64 = 'x86_64'
-
-    # linux archs
-    i686 = 'i686'
-    aarch64 = 'aarch64'
-    ppc64le = 'ppc64le'
-    s390x = 's390x'
-
-    # mac archs
-    universal2 = 'universal2'
-    arm64 = 'arm64'
-
-    # windows archs
-    x86 = 'x86'
-    AMD64 = 'AMD64'
-
-    # Allow this to be sorted
-    def __lt__(self, other: "Architecture") -> bool:
-        return self.value < other.value
-
-    @staticmethod
-    def parse_config(config: str, platform: str) -> 'Set[Architecture]':
-        result = set()
-        for arch_str in re.split(r'[\s,]+', config):
-            if arch_str == 'auto':
-                result |= Architecture.auto_archs(platform=platform)
-            else:
-                result.add(Architecture(arch_str))
-        return result
-
-    @staticmethod
-    def auto_archs(platform: str) -> 'Set[Architecture]':
-        native_architecture = Architecture(platform_module.machine())
-        result = {native_architecture}
-
-        if platform == 'linux' and native_architecture == Architecture.x86_64:
-            # x86_64 machines can run i686 docker containers
-            result.add(Architecture.i686)
-
-        if platform == 'windows' and native_architecture == Architecture.AMD64:
-            result.add(Architecture.x86)
-
-        if platform == 'macos' and native_architecture == Architecture.arm64:
-            # arm64 can build and test both archs of a universal2 wheel.
-            result.add(Architecture.universal2)
-
-        return result
-
-
-=======
->>>>>>> 9cffb969
 class BuildOptions(NamedTuple):
     package_dir: Path
     output_dir: Path
@@ -284,38 +221,7 @@
     elif strtobool(os.environ.get('CI', 'false')):
         return CIProvider.other
     else:
-<<<<<<< HEAD
         return None
-
-
-PRETTY_NAMES = {'linux': 'Linux', 'macos': 'macOS', 'windows': 'Windows'}
-
-ALLOWED_ARCHITECTURES = {
-    'linux': {Architecture.x86_64, Architecture.i686, Architecture.aarch64, Architecture.ppc64le, Architecture.s390x},
-    'macos': {Architecture.x86_64, Architecture.universal2, Architecture.arm64},
-    'windows': {Architecture.AMD64, Architecture.x86},
-}
-
-
-def allowed_architectures_check(
-    name: Literal['linux', 'macos', 'windows'],
-    options: BuildOptions,
-) -> None:
-
-    allowed_architectures = ALLOWED_ARCHITECTURES[name]
-
-    msg = f'{PRETTY_NAMES[name]} only supports {sorted(allowed_architectures)} at the moment.'
-
-    if name != 'linux':
-        msg += ' If you want to set emulation architectures on Linux, use CIBW_ARCHS_LINUX instead.'
-
-    if not options.architectures <= allowed_architectures:
-        msg = f'Invalid archs option {options.architectures}. ' + msg
-        raise ValueError(msg)
-
-    if not options.architectures:
-        msg = 'Empty archs option set. ' + msg
-        raise ValueError(msg)
 
 
 def unwrap(text: str) -> str:
@@ -327,7 +233,4 @@
     # remove leading/trailing whitespace
     text = text.strip()
     # remove consecutive whitespace
-    return re.sub(r'\s+', ' ', text)
-=======
-        return None
->>>>>>> 9cffb969
+    return re.sub(r'\s+', ' ', text)