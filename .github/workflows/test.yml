name: Test

on:
  push:
    branches:
      - main
  pull_request:
    paths-ignore:
      - 'docs/**'
      - .pre-commit-config.yaml
  workflow_dispatch:
    # allow manual runs on branches without a PR

concurrency:
  group: test-${{ github.ref }}
  cancel-in-progress: true

jobs:
  lint:
    name: Linters (mypy, flake8, etc.)
    runs-on: ubuntu-latest
    steps:
    - uses: actions/checkout@v4
    - uses: actions/setup-python@v5
      with:
        python-version: "3.x"
    - uses: pre-commit/action@v3.0.0
    - name: Check manifest
      run: pipx run nox -s check_manifest
    - name: PyLint checks
      run: |
        echo "::add-matcher::$GITHUB_WORKSPACE/.github/matchers/pylint.json"
        pipx run nox -s pylint

  test:
    name: Test cibuildwheel on ${{ matrix.os }}
    needs: lint
    runs-on: ${{ matrix.os }}
    strategy:
      matrix:
<<<<<<< HEAD
        os: [ubuntu-latest, windows-latest, macos-latest]
=======
        os: [ubuntu-20.04, windows-latest, macos-13, macos-14]
>>>>>>> 81b0a578
        python_version: ['3.12']
        include:
        - os: ubuntu-latest
          python_version: '3.8'
    timeout-minutes: 180
    steps:
    - uses: actions/checkout@v4
    - uses: actions/setup-python@v5
      name: Install Python ${{ matrix.python_version }}
      with:
        python-version: ${{ matrix.python_version }}

    # Install podman on this CI instance for podman tests on linux
    # Snippet from: https://github.com/redhat-actions/podman-login/blob/main/.github/workflows/example.yml
    - name: Install latest podman
      if: runner.os == 'Linux'
      run: |
        . /etc/os-release
        echo "deb https://download.opensuse.org/repositories/devel:/kubic:/libcontainers:/stable/xUbuntu_${VERSION_ID}/ /" | sudo tee /etc/apt/sources.list.d/devel:kubic:libcontainers:stable.list
        curl -sSfL "https://download.opensuse.org/repositories/devel:/kubic:/libcontainers:/stable/xUbuntu_${VERSION_ID}/Release.key" | sudo apt-key add -
        sudo apt-get update
        sudo apt-get -y install podman

    # free some space to prevent reaching GHA disk space limits
    - name: Clean docker images
      if: runner.os == 'Linux'
      run: |
        docker system prune -a -f
        df -h

    - name: Install dependencies
      run: |
        python -m pip install ".[test]"

    - name: Generate a sample project
      run: |
        python -m test.test_projects test.test_0_basic.basic_project sample_proj

    - name: Run a sample build (GitHub Action)
      uses: ./
      with:
        package-dir: sample_proj
        output-dir: wheelhouse
      env:
        CIBW_ARCHS_MACOS: x86_64 universal2 arm64

    - uses: actions/upload-artifact@v4
      with:
        name: cibw-wheels-${{ matrix.os }}-${{ strategy.job-index }}
        path: wheelhouse/*.whl

    - name: Test cibuildwheel
      run: |
        python ./bin/run_tests.py --run-podman

  test-emulated:
    name: Test emulated cibuildwheel using qemu
    needs: lint
    runs-on: ubuntu-latest
    timeout-minutes: 180
    steps:
    - uses: actions/checkout@v4
    - uses: actions/setup-python@v5
      with:
        python-version: "3.x"
    - name: Install dependencies
      run: |
        python -m pip install ".[test]"

    - name: Set up QEMU
      id: qemu
      uses: docker/setup-qemu-action@v3
      with:
        platforms: all

    - name: Run the emulation tests
      run: |
        pytest --run-emulation test/test_emulation.py<|MERGE_RESOLUTION|>--- conflicted
+++ resolved
@@ -38,11 +38,7 @@
     runs-on: ${{ matrix.os }}
     strategy:
       matrix:
-<<<<<<< HEAD
-        os: [ubuntu-latest, windows-latest, macos-latest]
-=======
         os: [ubuntu-20.04, windows-latest, macos-13, macos-14]
->>>>>>> 81b0a578
         python_version: ['3.12']
         include:
         - os: ubuntu-latest
