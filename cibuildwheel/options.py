import functools
import os
import sys
import traceback
from configparser import ConfigParser
from contextlib import contextmanager
from dataclasses import asdict, dataclass
from pathlib import Path
<<<<<<< HEAD
from typing import (
    Any,
    Dict,
    Generator,
    List,
    Mapping,
    NamedTuple,
    Optional,
    Set,
    Tuple,
    Union,
    cast,
)
=======
from typing import Any, Dict, Generator, List, Mapping, Optional, Set, Tuple, Union
>>>>>>> 0107cc32

if sys.version_info >= (3, 11):
    import tomllib
else:
    import tomli as tomllib

from packaging.specifiers import SpecifierSet

from .architecture import Architecture
from .environment import EnvironmentParseError, ParsedEnvironment, parse_environment
from .oci_container import ContainerEngine
from .projectfiles import get_requires_python_str
from .typing import PLATFORMS, Literal, PlatformName, TypedDict
from .util import (
    MANYLINUX_ARCHS,
    MUSLLINUX_ARCHS,
    BuildFrontend,
    BuildSelector,
    DependencyConstraints,
    TestSelector,
    cached_property,
    format_safe,
    resources_dir,
    selector_matches,
    strtobool,
    unwrap,
)


@dataclass
class CommandLineArguments:
    platform: Literal["auto", "linux", "macos", "windows"]
    archs: Optional[str]
    output_dir: Path
    config_file: str
    package_dir: Path
    print_build_identifiers: bool
    allow_empty: bool
    prerelease_pythons: bool


@dataclass(frozen=True)
class GlobalOptions:
    package_dir: Path
    output_dir: Path
    build_selector: BuildSelector
    test_selector: TestSelector
    architectures: Set[Architecture]
    container_engine: ContainerEngine


@dataclass(frozen=True)
class BuildOptions:
    globals: GlobalOptions
    environment: ParsedEnvironment
    before_all: str
    before_build: Optional[str]
    repair_command: str
    manylinux_images: Optional[Dict[str, str]]
    musllinux_images: Optional[Dict[str, str]]
    dependency_constraints: Optional[DependencyConstraints]
    test_command: Optional[str]
    before_test: Optional[str]
    test_requires: List[str]
    test_extras: str
    build_verbosity: int
    build_frontend: BuildFrontend

    @property
    def package_dir(self) -> Path:
        return self.globals.package_dir

    @property
    def output_dir(self) -> Path:
        return self.globals.output_dir

    @property
    def build_selector(self) -> BuildSelector:
        return self.globals.build_selector

    @property
    def test_selector(self) -> TestSelector:
        return self.globals.test_selector

    @property
    def architectures(self) -> Set[Architecture]:
        return self.globals.architectures


Setting = Union[Dict[str, str], List[str], str, int]


@dataclass(frozen=True)
class Override:
    select_pattern: str
    options: Dict[str, Setting]


MANYLINUX_OPTIONS = {f"manylinux-{build_platform}-image" for build_platform in MANYLINUX_ARCHS}
MUSLLINUX_OPTIONS = {f"musllinux-{build_platform}-image" for build_platform in MUSLLINUX_ARCHS}
DISALLOWED_OPTIONS = {
    "linux": {"dependency-versions"},
    "macos": MANYLINUX_OPTIONS | MUSLLINUX_OPTIONS,
    "windows": MANYLINUX_OPTIONS | MUSLLINUX_OPTIONS,
}


class TableFmt(TypedDict):
    item: str
    sep: str


class ConfigOptionError(KeyError):
    pass


def _dig_first(*pairs: Tuple[Mapping[str, Setting], str], ignore_empty: bool = False) -> Setting:
    """
    Return the first dict item that matches from pairs of dicts and keys.
    Will throw a KeyError if missing.

    _dig_first((dict1, "key1"), (dict2, "key2"), ...)
    """
    if not pairs:
        raise ValueError("pairs cannot be empty")

    for dict_like, key in pairs:
        if key in dict_like:
            value = dict_like[key]

            if ignore_empty and value == "":
                continue

            return value

    last_key = pairs[-1][1]
    raise KeyError(last_key)


class OptionsReader:
    """
    Gets options from the environment, config or defaults, optionally scoped
    by the platform.

    Example:
      >>> options_reader = OptionsReader(config_file, platform='macos')
      >>> options_reader.get('cool-color')

      This will return the value of CIBW_COOL_COLOR_MACOS if it exists,
      otherwise the value of CIBW_COOL_COLOR, otherwise
      'tool.cibuildwheel.macos.cool-color' or 'tool.cibuildwheel.cool-color'
      from `config_file`, or from cibuildwheel/resources/defaults.toml. An
      error is thrown if there are any unexpected keys or sections in
      tool.cibuildwheel.
    """

    def __init__(
        self,
        config_file_path: Optional[Path] = None,
        *,
        platform: PlatformName,
        disallow: Optional[Dict[str, Set[str]]] = None,
    ) -> None:
        self.platform = platform
        self.disallow = disallow or {}

        # Open defaults.toml, loading both global and platform sections
        defaults_path = resources_dir / "defaults.toml"
        self.default_options, self.default_platform_options = self._load_file(defaults_path)

        # Load the project config file
        config_options: Dict[str, Any] = {}
        config_platform_options: Dict[str, Any] = {}

        if config_file_path is not None:
            config_options, config_platform_options = self._load_file(config_file_path)

        # Validate project config
        for option_name in config_options:
            if not self._is_valid_global_option(option_name):
                raise ConfigOptionError(f'Option "{option_name}" not supported in a config file')

        for option_name in config_platform_options:
            if not self._is_valid_platform_option(option_name):
                raise ConfigOptionError(
                    f'Option "{option_name}" not supported in the "{self.platform}" section'
                )

        self.config_options = config_options
        self.config_platform_options = config_platform_options

        self.overrides: List[Override] = []
        self.current_identifier: Optional[str] = None

        config_overrides = self.config_options.get("overrides")

        if config_overrides is not None:
            if not isinstance(config_overrides, list):
                raise ConfigOptionError('"tool.cibuildwheel.overrides" must be a list')

            for config_override in config_overrides:
                select = config_override.pop("select", None)

                if not select:
                    raise ConfigOptionError('"select" must be set in an override')

                if isinstance(select, list):
                    select = " ".join(select)

                self.overrides.append(Override(select, config_override))

    def _is_valid_global_option(self, name: str) -> bool:
        """
        Returns True if an option with this name is allowed in the
        [tool.cibuildwheel] section of a config file.
        """
        allowed_option_names = self.default_options.keys() | PLATFORMS | {"overrides"}

        return name in allowed_option_names

    def _is_valid_platform_option(self, name: str) -> bool:
        """
        Returns True if an option with this name is allowed in the
        [tool.cibuildwheel.<current-platform>] section of a config file.
        """
        disallowed_platform_options = self.disallow.get(self.platform, set())
        if name in disallowed_platform_options:
            return False

        allowed_option_names = self.default_options.keys() | self.default_platform_options.keys()

        return name in allowed_option_names

    def _load_file(self, filename: Path) -> Tuple[Dict[str, Any], Dict[str, Any]]:
        """
        Load a toml file, returns global and platform as separate dicts.
        """
        with filename.open("rb") as f:
            config = tomllib.load(f)

        global_options = config.get("tool", {}).get("cibuildwheel", {})
        platform_options = global_options.get(self.platform, {})

        return global_options, platform_options

    @property
    def active_config_overrides(self) -> List[Override]:
        if self.current_identifier is None:
            return []
        return [
            o for o in self.overrides if selector_matches(o.select_pattern, self.current_identifier)
        ]

    @contextmanager
    def identifier(self, identifier: Optional[str]) -> Generator[None, None, None]:
        self.current_identifier = identifier
        try:
            yield
        finally:
            self.current_identifier = None

    def get(
        self,
        name: str,
        *,
        env_plat: bool = True,
        sep: Optional[str] = None,
        table: Optional[TableFmt] = None,
        ignore_empty: bool = False,
    ) -> str:
        """
        Get and return the value for the named option from environment,
        configuration file, or the default. If env_plat is False, then don't
        accept platform versions of the environment variable. If this is an
        array it will be merged with "sep" before returning. If it is a table,
        it will be formatted with "table['item']" using {k} and {v} and merged
        with "table['sep']". Empty variables will not override if ignore_empty
        is True.
        """

        if name not in self.default_options and name not in self.default_platform_options:
            raise ConfigOptionError(f"{name} must be in cibuildwheel/resources/defaults.toml file")

        # Environment variable form
        envvar = f"CIBW_{name.upper().replace('-', '_')}"
        plat_envvar = f"{envvar}_{self.platform.upper()}"

        # later overrides take precedence over earlier ones, so reverse the list
        active_config_overrides = reversed(self.active_config_overrides)

        # get the option from the environment, then the config file, then finally the default.
        # platform-specific options are preferred, if they're allowed.
        result = _dig_first(
            (os.environ if env_plat else {}, plat_envvar),  # type: ignore[arg-type]
            (os.environ, envvar),
            *[(o.options, name) for o in active_config_overrides],
            (self.config_platform_options, name),
            (self.config_options, name),
            (self.default_platform_options, name),
            (self.default_options, name),
            ignore_empty=ignore_empty,
        )

        if isinstance(result, dict):
            if table is None:
                raise ConfigOptionError(f"{name} does not accept a table")
            return table["sep"].join(table["item"].format(k=k, v=v) for k, v in result.items())

        if isinstance(result, list):
            if sep is None:
                raise ConfigOptionError(f"{name} does not accept a list")
            return sep.join(result)

        if isinstance(result, int):
            return str(result)

        return result


class Options:
    def __init__(self, platform: PlatformName, command_line_arguments: CommandLineArguments):
        self.platform = platform
        self.command_line_arguments = command_line_arguments

        self.reader = OptionsReader(
            self.config_file_path,
            platform=platform,
            disallow=DISALLOWED_OPTIONS,
        )

    @property
    def config_file_path(self) -> Optional[Path]:
        args = self.command_line_arguments

        if args.config_file:
            return Path(format_safe(args.config_file, package=args.package_dir))

        # return pyproject.toml, if it's available
        pyproject_toml_path = Path(args.package_dir) / "pyproject.toml"
        if pyproject_toml_path.exists():
            return pyproject_toml_path

        return None

    @cached_property
    def package_requires_python_str(self) -> Optional[str]:
        args = self.command_line_arguments
        return get_requires_python_str(Path(args.package_dir))

    @property
    def globals(self) -> GlobalOptions:
        args = self.command_line_arguments
        package_dir = args.package_dir
        output_dir = args.output_dir

        build_config = self.reader.get("build", env_plat=False, sep=" ") or "*"
        skip_config = self.reader.get("skip", env_plat=False, sep=" ")
        test_skip = self.reader.get("test-skip", env_plat=False, sep=" ")

        prerelease_pythons = args.prerelease_pythons or strtobool(
            os.environ.get("CIBW_PRERELEASE_PYTHONS", "0")
        )

        # This is not supported in tool.cibuildwheel, as it comes from a standard location.
        # Passing this in as an environment variable will override pyproject.toml, setup.cfg, or setup.py
        requires_python_str: Optional[str] = (
            os.environ.get("CIBW_PROJECT_REQUIRES_PYTHON") or self.package_requires_python_str
        )
        requires_python = None if requires_python_str is None else SpecifierSet(requires_python_str)

        build_selector = BuildSelector(
            build_config=build_config,
            skip_config=skip_config,
            requires_python=requires_python,
            prerelease_pythons=prerelease_pythons,
        )
        test_selector = TestSelector(skip_config=test_skip)

        archs_config_str = args.archs or self.reader.get("archs", sep=" ")
        architectures = Architecture.parse_config(archs_config_str, platform=self.platform)

        container_engine_str = self.reader.get("container-engine")

        if container_engine_str not in ["docker", "podman"]:
            msg = f"cibuildwheel: Unrecognised container_engine '{container_engine_str}', only 'docker' and 'podman' are supported"
            print(msg, file=sys.stderr)
            sys.exit(2)

        container_engine = cast(ContainerEngine, container_engine_str)

        return GlobalOptions(
            package_dir=package_dir,
            output_dir=output_dir,
            build_selector=build_selector,
            test_selector=test_selector,
            architectures=architectures,
            container_engine=container_engine,
        )

    def build_options(self, identifier: Optional[str]) -> BuildOptions:
        """
        Compute BuildOptions for a single run configuration.
        """

        with self.reader.identifier(identifier):
            before_all = self.reader.get("before-all", sep=" && ")

            build_frontend_str = self.reader.get("build-frontend", env_plat=False)
            environment_config = self.reader.get(
                "environment", table={"item": '{k}="{v}"', "sep": " "}
            )
            environment_pass = self.reader.get("environment-pass", sep=" ").split()
            before_build = self.reader.get("before-build", sep=" && ")
            repair_command = self.reader.get("repair-wheel-command", sep=" && ")

            dependency_versions = self.reader.get("dependency-versions")
            test_command = self.reader.get("test-command", sep=" && ")
            before_test = self.reader.get("before-test", sep=" && ")
            test_requires = self.reader.get("test-requires", sep=" ").split()
            test_extras = self.reader.get("test-extras", sep=",")
            build_verbosity_str = self.reader.get("build-verbosity")

            build_frontend: BuildFrontend
            if build_frontend_str == "build":
                build_frontend = "build"
            elif build_frontend_str == "pip":
                build_frontend = "pip"
            else:
                msg = f"cibuildwheel: Unrecognised build frontend '{build_frontend_str}', only 'pip' and 'build' are supported"
                print(msg, file=sys.stderr)
                sys.exit(2)

            try:
                environment = parse_environment(environment_config)
            except (EnvironmentParseError, ValueError):
                print(
                    f'cibuildwheel: Malformed environment option "{environment_config}"',
                    file=sys.stderr,
                )
                traceback.print_exc(None, sys.stderr)
                sys.exit(2)

            # Pass through environment variables
            if self.platform == "linux":
                for env_var_name in environment_pass:
                    try:
                        environment.add(env_var_name, os.environ[env_var_name])
                    except KeyError:
                        pass

            if dependency_versions == "pinned":
                dependency_constraints: Optional[
                    DependencyConstraints
                ] = DependencyConstraints.with_defaults()
            elif dependency_versions == "latest":
                dependency_constraints = None
            else:
                dependency_versions_path = Path(dependency_versions)
                dependency_constraints = DependencyConstraints(dependency_versions_path)

            if test_extras:
                test_extras = f"[{test_extras}]"

            try:
                build_verbosity = min(3, max(-3, int(build_verbosity_str)))
            except ValueError:
                build_verbosity = 0

            manylinux_images: Dict[str, str] = {}
            musllinux_images: Dict[str, str] = {}
            if self.platform == "linux":
                all_pinned_container_images = _get_pinned_container_images()

                for build_platform in MANYLINUX_ARCHS:
                    pinned_images = all_pinned_container_images[build_platform]

                    config_value = self.reader.get(
                        f"manylinux-{build_platform}-image", ignore_empty=True
                    )

                    if not config_value:
                        # default to manylinux2014
                        image = pinned_images["manylinux2014"]
                    elif config_value in pinned_images:
                        image = pinned_images[config_value]
                    else:
                        image = config_value

                    manylinux_images[build_platform] = image

                for build_platform in MUSLLINUX_ARCHS:
                    pinned_images = all_pinned_container_images[build_platform]

                    config_value = self.reader.get(f"musllinux-{build_platform}-image")

                    if not config_value:
                        image = pinned_images["musllinux_1_1"]
                    elif config_value in pinned_images:
                        image = pinned_images[config_value]
                    else:
                        image = config_value

                    musllinux_images[build_platform] = image

            return BuildOptions(
                globals=self.globals,
                test_command=test_command,
                test_requires=test_requires,
                test_extras=test_extras,
                before_test=before_test,
                before_build=before_build,
                before_all=before_all,
                build_verbosity=build_verbosity,
                repair_command=repair_command,
                environment=environment,
                dependency_constraints=dependency_constraints,
                manylinux_images=manylinux_images or None,
                musllinux_images=musllinux_images or None,
                build_frontend=build_frontend,
            )

    def check_for_invalid_configuration(self, identifiers: List[str]) -> None:
        if self.platform in ["macos", "windows"]:
            before_all_values = {self.build_options(i).before_all for i in identifiers}

            if len(before_all_values) > 1:
                raise ValueError(
                    unwrap(
                        f"""
                        before_all cannot be set to multiple values. On macOS and Windows,
                        before_all is only run once, at the start of the build. before_all values
                        are: {before_all_values!r}
                        """
                    )
                )

    def check_for_deprecated_options(self) -> None:
        build_selector = self.globals.build_selector
        test_selector = self.globals.test_selector

        deprecated_selectors("CIBW_BUILD", build_selector.build_config, error=True)
        deprecated_selectors("CIBW_SKIP", build_selector.skip_config)
        deprecated_selectors("CIBW_TEST_SKIP", test_selector.skip_config)

    def summary(self, identifiers: List[str]) -> str:
        lines = [
            f"{option_name}: {option_value!r}"
            for option_name, option_value in sorted(asdict(self.globals).items())
        ]

        build_option_defaults = self.build_options(identifier=None)

        for option_name, default_value in sorted(asdict(build_option_defaults).items()):
            if option_name == "globals":
                continue

            lines.append(f"{option_name}: {default_value!r}")

            # if any identifiers have an overridden value, print that too
            for identifier in identifiers:
                option_value = getattr(self.build_options(identifier=identifier), option_name)
                if option_value != default_value:
                    lines.append(f"  {identifier}: {option_value!r}")

        return "\n".join(lines)


def compute_options(
    platform: PlatformName,
    command_line_arguments: CommandLineArguments,
) -> Options:
    options = Options(platform=platform, command_line_arguments=command_line_arguments)
    options.check_for_deprecated_options()
    return options


@functools.lru_cache(maxsize=None)
def _get_pinned_container_images() -> Mapping[str, Mapping[str, str]]:
    """
    This looks like a dict of dicts, e.g.
    { 'x86_64': {'manylinux1': '...', 'manylinux2010': '...', 'manylinux2014': '...'},
      'i686': {'manylinux1': '...', 'manylinux2010': '...', 'manylinux2014': '...'},
      'pypy_x86_64': {'manylinux2010': '...' }
      ... }
    """

    pinned_images_file = resources_dir / "pinned_docker_images.cfg"
    all_pinned_images = ConfigParser()
    all_pinned_images.read(pinned_images_file)
    return all_pinned_images


def deprecated_selectors(name: str, selector: str, *, error: bool = False) -> None:
    if "p2" in selector or "p35" in selector:
        msg = f"cibuildwheel 2.x no longer supports Python < 3.6. Please use the 1.x series or update {name}"
        print(msg, file=sys.stderr)
        if error:
            sys.exit(4)<|MERGE_RESOLUTION|>--- conflicted
+++ resolved
@@ -6,23 +6,18 @@
 from contextlib import contextmanager
 from dataclasses import asdict, dataclass
 from pathlib import Path
-<<<<<<< HEAD
 from typing import (
     Any,
     Dict,
     Generator,
     List,
     Mapping,
-    NamedTuple,
     Optional,
     Set,
     Tuple,
     Union,
     cast,
 )
-=======
-from typing import Any, Dict, Generator, List, Mapping, Optional, Set, Tuple, Union
->>>>>>> 0107cc32
 
 if sys.version_info >= (3, 11):
     import tomllib
