--- conflicted
+++ resolved
@@ -17,11 +17,7 @@
 from typing import IO, Dict, Literal
 
 from .typing import PathOrStr, PopenBytes
-<<<<<<< HEAD
-from .util import CIProvider, detect_ci_provider, parse_key_value_string, strtobool
-=======
-from .util import CIProvider, call, detect_ci_provider, parse_key_value_string
->>>>>>> 099d397a
+from .util import CIProvider, call, detect_ci_provider, parse_key_value_string, strtobool
 
 ContainerEngineName = Literal["docker", "podman"]
 
