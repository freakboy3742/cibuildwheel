--- conflicted
+++ resolved
@@ -4,8 +4,6 @@
 #
 #    nox -s update_constraints-3.11
 #
-build==1.0.3
-    # via -r cibuildwheel/resources/constraints.in
 delocate==0.10.7
     # via -r cibuildwheel/resources/constraints.in
 distlib==0.3.8
@@ -16,15 +14,11 @@
     # via delocate
 platformdirs==4.2.0
     # via virtualenv
-<<<<<<< HEAD
-pyproject-hooks==1.0.0
-    # via build
-typing-extensions==4.9.0
-=======
 typing-extensions==4.10.0
->>>>>>> edd67e0d
     # via delocate
 virtualenv==20.25.1
+    # via -r cibuildwheel/resources/constraints.in
+wheel==0.42.0
     # via -r cibuildwheel/resources/constraints.in
 
 # The following packages are considered to be unsafe in a requirements file:
