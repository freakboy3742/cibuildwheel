--- conflicted
+++ resolved
@@ -10,15 +10,9 @@
 
 from .environment import ParsedEnvironment
 from .logger import log
-<<<<<<< HEAD
-from .util import (Architecture, BuildOptions, BuildSelector, NonPlatformWheelError,
-                   download, get_build_verbosity_extra_flags, get_pip_script,
-                   install_certifi_script, prepare_command, allowed_architectures_check,
-                   unwrap)
-=======
->>>>>>> 635b226a
 from .typing import PathOrStr
 from .util import (
+    Architecture,
     BuildOptions,
     BuildSelector,
     NonPlatformWheelError,
@@ -28,6 +22,7 @@
     get_pip_script,
     install_certifi_script,
     prepare_command,
+    unwrap,
 )
 
 
