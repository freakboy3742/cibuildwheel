--- conflicted
+++ resolved
@@ -30,13 +30,9 @@
 
 ## Windows and Python 2.7
 
-<<<<<<< HEAD
-In previous years, Microsoft distributed a compiler toolchain called 'Visual C++ for Python 2.7', which was a distribution of MSVC 9 that was created to make it easier to build Python 2.7 extensions on Windows, because it was fully compatible with the toolchain that built Python 2.7.
+In previous years, Microsoft distributed a compiler toolchain called 'Visual C++ for Python 2.7', which was a distribution of MSVC 2008 that was created to make it easier to build Python 2.7 extensions on Windows, because it was fully compatible with the toolchain that built Python 2.7.
 
-This toolchain does not support modern C++ standards (i.e., C++11 and later). And it is hard to find this toolchain these days, since Microsoft have stopped distributing it. So, by default, cibuildwheel does not attempt to build Python 2.7 extensions on Windows.
-=======
-Visual C++ for Python 2.7 does not support modern C++ standards (i.e., C++11 and later), and Microsoft has removed the download for the required Visual Studio 2008 needed to build a native extension in April, 2021.
->>>>>>> dff3aca4
+This toolchain does not support modern C++ standards (i.e., C++11 and later). And it is hard to find this toolchain these days, since Microsoft removed the download for the required Visual Studio 2008 needed to build a native extension in April, 2021. So, by default, cibuildwheel does not attempt to build Python 2.7 extensions on Windows.
 
 There is an optional workaround, though: the pybind11 project argues and shows that it is [possible to compile Python 2.7 extension with a newer compiler](https://pybind11.readthedocs.io/en/stable/faq.html#working-with-ancient-visual-studio-2008-builds-on-windows) and has an example project showing how to do this: https://github.com/pybind/python_example. The main catch is that a user might need to install [a newer "Microsoft Visual C++ Redistributable"](https://support.microsoft.com/en-us/help/2977003/the-latest-supported-visual-c-downloads), since the newer C++ standard library's binaries are not included by default with the Python 2.7 installation.
 
