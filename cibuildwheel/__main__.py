--- conflicted
+++ resolved
@@ -1,21 +1,9 @@
-<<<<<<< HEAD
-from __future__ import print_function
-import argparse, os, subprocess, sys, textwrap
-try:
-    from configparser import ConfigParser
-except ImportError:
-    from ConfigParser import ConfigParser
-
-import cibuildwheel
-import cibuildwheel.linux, cibuildwheel.windows, cibuildwheel.macos
-from cibuildwheel.environment import parse_environment, EnvironmentParseError
-from cibuildwheel.util import BuildSelector, DependencyConstraints, Unbuffered
-=======
 import argparse
 import os
 import sys
 import textwrap
 import traceback
+from configparser import ConfigParser
 
 import cibuildwheel
 import cibuildwheel.linux
@@ -27,10 +15,10 @@
 )
 from cibuildwheel.util import (
     BuildSelector,
+    DependencyConstraints,
     Unbuffered
 )
 
->>>>>>> d9948da2
 
 def get_option_from_environment(option_name, platform=None, default=None):
     '''
